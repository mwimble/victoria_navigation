--- conflicted
+++ resolved
@@ -43,10 +43,7 @@
 	assert(ros::param::get("~cone_detector_topic_name", cone_detector_topic_name_));
 	assert(ros::param::get("~distance_displacement_1d_topic_name", distance_displacement_1d_topic_name_));
 	assert(ros::param::get("~equate_size_to_bumper_hit", equate_size_to_bumper_hit_));
-<<<<<<< HEAD
 	assert(ros::param::get("~field_of_view_degrees", field_of_view_degrees_));
-=======
->>>>>>> 657a7340
 	assert(ros::param::get("~linear_move_meters_per_sec", linear_move_meters_per_sec_));
 	assert(ros::param::get("~yaw_turn_radians_per_sec", yaw_turn_radians_per_sec_));
 	
@@ -126,16 +123,9 @@
 
 	if (!last_object_detected_.object_detected) {
 		// Failure, lost sight of the cone.
-<<<<<<< HEAD
 		ros::Time now = ros::Time::now();
 		ros::Duration duration_since_last_saw_cone = now - time_last_saw_cone;
 		if (duration_since_last_saw_cone.toSec() > 2) {
-=======
-		sequential_detection_failures_++;	// Not currently used but maybe used in diagnostics or recovery later.
-		ros::Time now = ros::Time::now();
-		ros::Duration duration_since_last_saw_cone = now - time_last_saw_cone;
-		if (duration_since_last_saw_cone.toSec() > 5) {
->>>>>>> 657a7340
 			resetGoal();
 
 			cmd_vel.linear.x = 0;	// Stop motion.
@@ -161,10 +151,6 @@
 			return RUNNING;
 		}
 	} else {
-<<<<<<< HEAD
-=======
-		sequential_detection_failures_ = 0;
->>>>>>> 657a7340
 		time_last_saw_cone = ros::Time::now();
 	}
 
@@ -200,23 +186,15 @@
 	
 		image_width = last_object_detected_.image_width;
 		object_x = last_object_detected_.object_x;
-<<<<<<< HEAD
 		if (last_object_detected_.image_width > 0) {
 			cmd_vel.linear.x = linear_move_meters_per_sec_;
 			double degrees_per_pixel = field_of_view_degrees_ / image_width;
 			double cone_pixel_from_center = (image_width / 2.0) - last_object_detected_.object_x; // Right of center is negative.
 			cmd_vel.angular.z = angles::from_degrees(cone_pixel_from_center *  degrees_per_pixel);
 			//cmd_vel.angular.z = ((image_width / 2.0) - last_object_detected_.object_x) > 0 ? yaw_turn_radians_per_sec_ : -yaw_turn_radians_per_sec_;
-=======
-		if (abs((image_width / 2) - object_x) < (image_width / 40)) {
-			// Heading generally in the right direction.
-			cmd_vel.linear.x = linear_move_meters_per_sec_;
-			cmd_vel.angular.z = 0;
->>>>>>> 657a7340
 			cmd_vel_pub_.publish(cmd_vel);
 			ss << "Turn, linear.x: " << cmd_vel.linear.x << ", angular.z: " << cmd_vel.angular.z;
 			ss << ", area: " << last_object_detected_.object_area;
-<<<<<<< HEAD
 		    annotator_request_.request.annotation = "UL;FFFFFF;MTC Correct yaw";
 		    coneDetectorAnnotatorService_.call(annotator_request_);
 		} else {
@@ -227,40 +205,10 @@
 		    annotator_request_.request.annotation = "UL;FFFFFF;MTC Lost cone";
 		    coneDetectorAnnotatorService_.call(annotator_request_);
 		}			
-=======
-		    annotator_request_.request.annotation = "UL;FFFFFF;MTC Move straight";
-		    coneDetectorAnnotatorService_.call(annotator_request_);
-		} else {
-			// Turn towards cone.
-			if (last_object_detected_.image_width > 0) {
-				cmd_vel.linear.x = linear_move_meters_per_sec_ / 2.0;
-				cmd_vel.angular.z = ((image_width / 2.0) - last_object_detected_.object_x) > 0 ? yaw_turn_radians_per_sec_ : -yaw_turn_radians_per_sec_;
-				cmd_vel_pub_.publish(cmd_vel);
-				ss << "Turn, linear.x: " << cmd_vel.linear.x << ", angular.z: " << cmd_vel.angular.z;
-				ss << ", area: " << last_object_detected_.object_area;
-			    annotator_request_.request.annotation = "UL;FFFFFF;MTC Correct yaw";
-			    coneDetectorAnnotatorService_.call(annotator_request_);
-			} else {
-				cmd_vel.linear.x = 0.0;
-				cmd_vel.angular.z = 0.0;
-				cmd_vel_pub_.publish(cmd_vel);
-				ss << "FAULT! image.width <= 0, stopping";
-			    annotator_request_.request.annotation = "UL;FFFFFF;MTC Lost cone";
-			    coneDetectorAnnotatorService_.call(annotator_request_);
-			}			
-		}
->>>>>>> 657a7340
 
 		result = RUNNING;
 		break;
 
-<<<<<<< HEAD
-=======
-	case MOVING_TO_TOUCH: //#####
-		ss << "FATAL: Unimplemented state MOVING_TO_TOUCH";
-		return setGoalResult(FATAL);
-
->>>>>>> 657a7340
 	default:
 		ss << "FATAL: invalid state";
 		return setGoalResult(FATAL);
